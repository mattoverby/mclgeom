// Copyright Matt Overby 2021.
// Distributed under the MIT License.

#ifndef MCL_LBFGS_HPP
#define MCL_LBFGS_HPP 1

#include <Eigen/Dense>
#include <vector>
#include <functional>

namespace mcl
{

// L-BFGS implementation based on Nocedal & Wright Numerical Optimization book (Section 7.2)
//
// Function pointers are meant to be used with lambdas, e.g.
//   LBFGS<MatrixXd> lbfgs;
//   lbfgs.gradient = [&](const MatrixXd &x, MatrixXd &g)->Scalar { return ... };
//   double obj = lbfgs.minimize(x);
//
// If the g arg is not sized, don't compute gradient
//
template <typename MatrixType>
class LBFGS
{
public:
    typedef typename MatrixType::Scalar Scalar;

	struct Options
	{
		int min_iters;
		int max_iters;
		Scalar abs_tol; // absolute tol if converged(...) not set
		Scalar rel_tol; // relative tol if converged(...) not set
		int M; // history window size
		Scalar gamma; // init Hessian = gamma * I
		Options() :
			min_iters(0),
			max_iters(100),
			abs_tol(1e-5),
			rel_tol(0),
			M(6),
			gamma(1)
			{}
	} options;

	LBFGS();

    // Output from the last call to minimize(...)
	int iters() const { return num_iters; }
	Scalar gamma() const { return gamma_k; }

	// Resizes buffers and sets to zero.
	// Called during minimize(...) ONLY if there is a change in dof or M.
	// Otherwise it's assumed you're picking up where you left off
	// on the previous call to minimize(...)
	void reset(int rows, int cols);

	// Required:
	// computes objective value and gradient
	//   obj = gradient(x, g)
	// If the g arg is not sized, don't compute gradient
	std::function<Scalar(const MatrixType&, MatrixType&)> gradient;

	// Optional:
	// Returns true if the solver should exit, default uses ||g||<abs_tol or ||g||<||x||rel_tol
	//   is_converged = converged(obj, x_prev, x, grad)
	std::function<bool(Scalar obj, const MatrixType&, const MatrixType&, const MatrixType&)> converged;

	// Optional:
	// Linesearch function, default uses bracketing weak wolfe (slow!)
	//   obj_k1 = (x, grad, descent, alpha)
	// Returns new objective value and updates both x AND gradient
	std::function<Scalar(MatrixType&, MatrixType&, const MatrixType&, Scalar&)> linesearch;

	// Optional:
	// Filter descent direction, p = B(p)
	// Otherwise p = gamma_k * p is used.
	std::function<void(MatrixType&)> filter;

	// Calls initialize(x) once and iterate(x) until converged
	Scalar minimize(MatrixType& x);

	// Initialize the solver
	void initialize(MatrixType& x);

	// Take an iteration
	// Returns objective
	Scalar iterate(MatrixType& x);

	// i.e. bisection with weak Wolfe conditions
	Scalar bracketing_weakwolfe(
		MatrixType& x,
		MatrixType& grad,
		const MatrixType& p,
		Scalar &alpha) const;

	// Used if converged not set
	// Returns true if:
	// grad.norm <= abs_tol
	// or
	// grad.norm() <= rel_tol * x.norm()
	bool default_converged(
		Scalar curr_obj,
		const MatrixType& xprev,
		const MatrixType& x,
		const MatrixType& grad) const;

    Scalar inner(
        const MatrixType &a,
        const MatrixType &b) const;

protected:
	bool initialized;
	int num_iters, max_iters, k;
	Scalar gamma_k, obj_0, obj_k;
	std::vector<MatrixType> s;
	std::vector<MatrixType> y;
	Eigen::Matrix<Scalar,Eigen::Dynamic,1> alpha;
	Eigen::Matrix<Scalar,Eigen::Dynamic,1> rho;
	MatrixType grad;
	MatrixType q;
	MatrixType descent;
	MatrixType grad_old;
	MatrixType x_old;
	MatrixType x_last;
	MatrixType s_temp;
	MatrixType y_temp;

}; // end class LBFGS

//
// Implementation
//

template <typename MatrixType>
LBFGS<MatrixType>::LBFGS() :
	initialized(false),
	num_iters(0),
	max_iters(0),
	k(0),
	gamma_k(1),
	obj_0(0),
	obj_k(0)
	{}

template <typename MatrixType>
void LBFGS<MatrixType>::reset(int rows, int cols)
{
    using namespace Eigen;
	num_iters = 0;
	max_iters = 0;
	k = 0;
	gamma_k = 1;
	obj_0 = std::numeric_limits<Scalar>::max();
	obj_k = std::numeric_limits<Scalar>::max();
	int M = options.M;
	s = std::vector<MatrixType>(M, MatrixType::Zero(rows,cols));
	y = std::vector<MatrixType>(M, MatrixType::Zero(rows,cols));
	alpha = VectorXd::Zero(M);
	rho = VectorXd::Zero(M);
	grad = MatrixType::Zero(rows, cols);
	q = MatrixType::Zero(rows, cols); // inv descent
	descent = q;
	grad_old = MatrixType::Zero(rows, cols);
	x_old = MatrixType::Zero(rows, cols);
	x_last = MatrixType::Zero(rows, cols);
	s_temp = MatrixType::Zero(rows, cols);
	y_temp = MatrixType::Zero(rows, cols);
}

// Returns number of iterations used
template <typename MatrixType>
typename LBFGS<MatrixType>::Scalar
LBFGS<MatrixType>::minimize(MatrixType &x)
{
	initialize(x);

	// Did we start at the initializer?
	if (num_iters >= options.min_iters &&
		converged(obj_k,x_last,x,grad))
	{
		num_iters = 1;
		return obj_k;
	}

	for (; k<max_iters; ++k)
	{
		iterate(x);
	} // end loop lbfgs iters

	return obj_k;

} // end minimize

template <typename MatrixType>
void LBFGS<MatrixType>::initialize(MatrixType& x)
{
	initialized = true;

	if (gradient == nullptr) {
	    throw std::runtime_error("no gradient function");
	}

	if (converged == nullptr)
	{
		using namespace std::placeholders;
		converged = std::bind(&LBFGS::default_converged, this, _1, _2, _3, _4);
	}

	if (linesearch == nullptr)
	{
		using namespace std::placeholders;
		linesearch = std::bind(&LBFGS::bracketing_weakwolfe, this, _1, _2, _3, _4);
	}

	// Resize/resize variables?
	if (alpha.rows() != options.M ||
		grad.rows() != x.rows() ||
		grad.cols() != x.cols()) {
		reset(x.rows(), x.cols());
	}

	num_iters = 0;
	max_iters = std::max(options.min_iters, options.max_iters);
	gamma_k = options.gamma;
	obj_0 = gradient(x, grad);
	obj_k = obj_0;
	k = 0;
}

template <typename MatrixType>
typename LBFGS<MatrixType>::Scalar
LBFGS<MatrixType>::iterate(MatrixType& x)
{
	if (!initialized) {
		throw std::runtime_error("not initialized");
	}

	x_old = x;
	grad_old = grad;
	q = grad;
	num_iters++;

	//
	// Two-loop recursion
	//
	{
		// L-BFGS first - loop recursion		
		int iter = std::min(options.M, k);
		for(int i = iter - 1; i >= 0; --i)
		{
			Scalar denom = inner(s[i], y[i]);
			if (std::abs(denom) <= 0.0)
			{
				rho(i) = 0;
				alpha(i) = 0;
				continue;
			}
			rho(i) = 1.0 / denom;
			alpha(i) = rho(i)*inner(s[i], q);
			q -= alpha(i) * y[i];
		}

<<<<<<< HEAD
		if (precondition != nullptr) { precondition(q); }
		else { q = gamma_k*q; }
=======
			if (filter != nullptr) { filter(q); }
			else { q = gamma_k*q; }
>>>>>>> f79e9939

		// L-BFGS second - loop recursion
		for(int i = 0; i < iter; ++i)
		{
			Scalar beta = rho(i)*inner(q, y[i]);
			q += (alpha(i) - beta)*s[i];
		}
	}

	//
	// Perform step
	//
	{
		// If our hess approx is bad and we start going in
		// the wrong direction, restart memory
		Scalar step_size = 1.0;
		Scalar dir = inner(q, grad);
		if (dir <= 0)
		{
			q = grad;
			max_iters -= k; // Restart memory
			k = 0;
			step_size = std::min(1.0, 1.0 / grad.template lpNorm<Eigen::Infinity>() );
		}

		// We've hit local minima, we have to exit
		if (q.squaredNorm() <= 0.0) {
			return obj_k;
		}

		descent = -q;
		x_last = x;
		obj_k = linesearch(x, grad, descent, step_size);
		if (num_iters >= options.min_iters && converged(obj_k,x_last,x,grad)) {
			return obj_k;
		}
	}

	//
	// Correction term
	//
	{
		s_temp = x - x_old;
		y_temp = grad - grad_old;

		// update the history
		if (k < options.M)
		{
			s[k] = s_temp;
			y[k] = y_temp;
		}
		else
		{
			for (int i=0; i<options.M - 1; ++i)
			{
				s[i] = s[i+1];
				y[i] = y[i+1];
			}
			s.back() = s_temp;
			y.back() = y_temp;
		}

		Scalar denom = inner(y_temp, y_temp);
		if (std::abs(denom) > 0.0)
		{
			gamma_k = inner(s_temp, y_temp) / denom;
		}
	}

	return obj_k;
}

template <typename MatrixType>
typename LBFGS<MatrixType>::Scalar
LBFGS<MatrixType>::bracketing_weakwolfe(
		MatrixType& x,
		MatrixType& g,
		const MatrixType &drt,
		Scalar &step) const
{
    using namespace Eigen;

	Scalar c1 = 10e-4;
	Scalar c2 = 0.9;
	if (step <= 0.0) { step = 1.0; }
    int x_cols = x.cols();

	g = MatrixType::Zero(x.rows(), x_cols);
	MatrixType xp = x;
	const Scalar fx_init = gradient(x,g);
	Scalar fx = fx_init;
	
	Scalar dg_init = inner(g, drt);
    if (dg_init > 0) {
        throw std::runtime_error("direction increases objective");
    }

	const Scalar test_decr = c1 * dg_init;
	Scalar lower = 0;
	Scalar upper = std::numeric_limits<Scalar>::infinity();
	int maxiter = 200;
	int iter = 0;
	for (iter = 0; iter < maxiter; iter++)
	{
		x = xp + step * drt;
		fx = gradient(x, g);
		if (fx > fx_init + step * test_decr) { // Armijo rule
			upper = step;
		}
		else
		{		
			Scalar dg = inner(g, drt);			
			if(dg < c2 * dg_init){ // Weak wolfe
				lower = step;
			} else {
				break; // both met
			}
		}
		step = std::isinf(upper) ? 2*step : lower/2 + upper/2;
	}
	return fx;

} // end linesearch

template <typename MatrixType>
bool LBFGS<MatrixType>::default_converged(
		Scalar curr_obj,
		const MatrixType& xprev,
		const MatrixType& x,
		const MatrixType& g) const
{
	(void)(curr_obj);
	(void)(xprev);
	Scalar gnorm = g.norm();
	if (gnorm <= options.abs_tol) {
	    return true;
	}
	Scalar xnorm = x.norm();
	if (gnorm < options.rel_tol * xnorm) {
	    return true;
	}
	return false;
}

template <typename MatrixType>
typename LBFGS<MatrixType>::Scalar
LBFGS<MatrixType>::inner(
    const MatrixType &a,
    const MatrixType &b) const
{
    int cols = std::min(a.cols(), b.cols());
    Scalar dot = 0;
    for (int i=0; i<cols; ++i) {
        dot += a.col(i).dot(b.col(i));
    }
    return dot;
} // end inner product

} // end ns mcl

#endif<|MERGE_RESOLUTION|>--- conflicted
+++ resolved
@@ -262,13 +262,8 @@
 			q -= alpha(i) * y[i];
 		}
 
-<<<<<<< HEAD
-		if (precondition != nullptr) { precondition(q); }
+		if (filter != nullptr) { filter(q); }
 		else { q = gamma_k*q; }
-=======
-			if (filter != nullptr) { filter(q); }
-			else { q = gamma_k*q; }
->>>>>>> f79e9939
 
 		// L-BFGS second - loop recursion
 		for(int i = 0; i < iter; ++i)
